--- conflicted
+++ resolved
@@ -45,18 +45,8 @@
 	return ns.value.bytes()
 }
 
-<<<<<<< HEAD
 pub fn (ns NumericString) length(p Params) !int {
 	return ns.value.len
-=======
-pub fn NumericString.decode(src []u8) !NumericString {
-	_, val := decode_numericstring(src)!
-	return NumericString(val)
-}
-
-fn is_numericstring(c u8) bool {
-	return c.is_digit() || c == u8(0x20)
->>>>>>> 37c2021f
 }
 
 pub fn (ns NumericString) packed_length(p Params) !int {
@@ -103,6 +93,11 @@
 	return bytes.all(is_numericstring(it))
 }
 
+pub fn NumericString.decode(src []u8) !NumericString {
+	_, val := decode_numericstring(src)!
+	return NumericString(val)
+}
+
 fn is_numericstring(c u8) bool {
 	return c.is_digit() || c == u8(0x20)
 }